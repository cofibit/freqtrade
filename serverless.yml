service: freq

frameworkVersion: ">=1.1.0 <2.0.0"

plugins:
  - serverless-domain-manager
  - serverless-python-requirements

############################################################################################
# configure out provider and the security guide lines
############################################################################################
provider:
  name: aws
  runtime: python3.6
  region: us-east-2

  #required permissions
  iamRoleStatements:
    - Effect: Allow
      Action:
        - dynamodb:*
      Resource: "*"
    - Effect: Allow
      Action:
        - SNS:*
      Resource: { "Fn::Join" : [":", ["arn:aws:sns:${self:custom.region}",  "*:*" ] ]  }

  memorySize: 128
  timeout: 90
  versionFunctions: false

  logRetentionInDays: 3

  #where to store out data, needs to be manually created!
  deploymentBucket:
    name: lambdas-freq

  # limit the invocations a bit to avoid overloading the server
  usagePlan:
    throttle:
      burstLimit: 100
      rateLimit: 50

############################################################################################
#custom configuration settings
############################################################################################
custom:
  stage: ${opt:stage, self:provider.stage}
  region: ${opt:region, self:provider.region}

  snsTopic: "FreqQueue-${self:custom.stage}"
  snsTradeTopic: "FreqTradeQueue-${self:custom.stage}"

  tradeTable: "FreqTradesTable-${self:custom.stage}"
  strategyTable: "FreqStrategyTable-${self:custom.stage}"

  ###
  # custom domain management
  ###

  customDomain:
    basePath: "${self:custom.stage}"
    domainName: "freq.isaac.international"
    stage: "${self:custom.stage}"
    createRoute53Record: true

  pythonRequirements:
    slim: true
    invalidateCaches: true
    dockerizePip: false
    fileName: requirements-aws.txt
    noDeploy:
      - pytest
      - moto
      - plotly
      - boto3
      - pytest-mock
      - pytest-cov
      - pymongo
package:
    exclude:
        - test/**
        - node_modules/**
        - doc/**
        - scripts/**
        - bin
        - freqtrade/tests/**
   
############################################################################################
# this section defines all lambda function and triggers
############################################################################################
functions:

  #returns all known strategy names from the server
  #and if they are private or not
  strategies:
    memorySize: 128
    handler: freqtrade/aws/strategy.names
    events:
      - http:
          path: strategies
          method: get
          cors: true

    environment:
      strategyTable: ${self:custom.strategyTable}

  #TODO
  #returns the performance for the given strategy
  performance:
    memorySize: 128
    handler: freqtrade/aws/strategy.performance
    events:
      - http:
          path: strategies/{user}/{name}/performance
          method: get
          cors: true
          request:
            parameter:
              paths:
                user: true
                name: true

    environment:
      strategyTable: ${self:custom.strategyTable}

  #returns the source code of this given strategy
  #unless it's private
  code:
    memorySize: 128
    handler: freqtrade/aws/strategy.code
    events:
      - http:
          path: strategies/{user}/{name}/code
          method: get
          cors: true
          integration: lambda
          request:
            parameter:
              paths:
                user: true
                name: true
          response:
            headers:
              Content-Type: "'text/plain'"
            template: $input.path('$')
                        
    environment:
      strategyTable: ${self:custom.strategyTable}

  # loads the details of the specific strategy
  get:
    memorySize: 128
    handler: freqtrade/aws/strategy.get
    events:
      - http:
          path: strategies/{user}/{name}
          method: get
          cors: true
          request:
            parameter:
              paths:
                user: true
                name: true

    environment:
      strategyTable: ${self:custom.strategyTable}

  # loads all trades for a strategy and it's associated pairs
  trades:
    memorySize: 128
    handler: freqtrade/aws/strategy.get_trades
    events:
      - http:
          path: strategies/{user}/{name}/{stake}/{asset}
          method: get
          cors: true
          request:
            parameter:
              paths:
                user: true
                name: true
                stake: true
                asset: true

    environment:
      strategyTable: ${self:custom.strategyTable}
      tradeTable: ${self:custom.tradeTable}


  #submits a new strategy to the system
  submit:
    memorySize: 128
    handler: freqtrade/aws/strategy.submit
    events:
      - http:
          path: strategies/submit
          method: post
          cors: true

    environment:
      topic: ${self:custom.snsTopic}
      strategyTable: ${self:custom.strategyTable}
      BASE_URL: ${self:custom.customDomain.domainName}/${self:custom.customDomain.stage}

  # submits a new trade to the system
  trade:
    memorySize: 128
    handler: freqtrade/aws/trade.submit
    events:
      - http:
          path: trade
          method: post
          cors: true

    environment:
      tradeTopic: ${self:custom.snsTradeTopic}

  # stores the received message in the trade table
  trade-store:
    memorySize: 128
    handler: freqtrade/aws/trade.store

    events:
      - sns: ${self:custom.snsTradeTopic}

    environment:
      tradeTable: ${self:custom.tradeTable}

  #submits a new strategy to the system
  submit_github:
    memorySize: 128
    handler: freqtrade/aws/strategy.submit_github
    events:
      - http:
          path: strategies/submit/github
          method: post
          cors: true

    environment:
      topic: ${self:custom.snsTopic}
      strategyTable: ${self:custom.strategyTable}


  #backtests the strategy
  #should be switched to utilze aws fargate instead
  #and running a container
  #so that we can evaluate long running tasks
  backtest:
    memorySize: 128
    handler: freqtrade/aws/backtesting_lambda.backtest

    events:
      - sns: ${self:custom.snsTopic}

    environment:
      topic: ${self:custom.snsTopic}
      tradeTable: ${self:custom.tradeTable}
      strategyTable: ${self:custom.strategyTable}
      BASE_URL: https://${self:custom.customDomain.domainName}/${self:custom.customDomain.stage}

  # schedules all registered strategies on a daily base
  schedule:
    memorySize: 128
    handler: freqtrade/aws/backtesting_lambda.cron

    events:
      - schedule:
          rate: rate(1440 minutes)
          enabled: true
      - schedule:
<<<<<<< HEAD
          rate: rate(60 minutes)
          enabled: true

      # manual trigger for a longer range
      # TODO protect with api key
      - http:
          path: backtest/{from}/{till}
          method: post
          cors: true
          request:
            parameter:
              paths:
                from: true
                till: true
=======
          rate: rate(10 minutes)
          enabled: false
>>>>>>> 353a28d2

    environment:
      topic: ${self:custom.snsTopic}
      tradeTable: ${self:custom.tradeTable}
      strategyTable: ${self:custom.strategyTable}<|MERGE_RESOLUTION|>--- conflicted
+++ resolved
@@ -269,26 +269,9 @@
           rate: rate(1440 minutes)
           enabled: true
       - schedule:
-<<<<<<< HEAD
           rate: rate(60 minutes)
           enabled: true
 
-      # manual trigger for a longer range
-      # TODO protect with api key
-      - http:
-          path: backtest/{from}/{till}
-          method: post
-          cors: true
-          request:
-            parameter:
-              paths:
-                from: true
-                till: true
-=======
-          rate: rate(10 minutes)
-          enabled: false
->>>>>>> 353a28d2
-
     environment:
       topic: ${self:custom.snsTopic}
       tradeTable: ${self:custom.tradeTable}
