#!/usr/bin/env python3
"""
Script to display when the bot will buy a specific pair

Mandatory Cli parameters:
-p / --pair: pair to examine

Optional Cli parameters
-s / --strategy: strategy to use
-d / --datadir: path to pair backtest data
--timerange: specify what timerange of data to use.
-l / --live: Live, to download the latest ticker for the pair
-db / --db-url: Show trades stored in database
"""
import datetime
import logging
import sys
from argparse import Namespace
from typing import List

import plotly.graph_objs as go
from plotly import tools
from plotly.offline import plot

<<<<<<< HEAD
import freqtrade.optimize as optimize
from freqtrade import exchange
from freqtrade.analyze import Analyze
from freqtrade.arguments import Arguments
from freqtrade.configuration import Configuration

logger = logging.getLogger('freqtrade')

def plot_dataframes_markers(data, fig, args):
    """
        plots additional dataframe markers in the main plot
    :param data:
    :param fig:
    :param args:
    :return:
    """

    if args.plotdataframemarker:
        for x in args.plotdataframemarker:
            filter = data[(data[x] == 100 ) | (data[x] == -100) ]
            marker = go.Scatter(
                x=filter.date,
                y=filter.low * 0.99,
                mode='markers',
                name=x,
                marker=dict(
                    symbol='diamond-tall-open',
                    size=10,
                    line=dict(width=1)
                )

            )

            fig.append_trace(marker, 1, 1)


def plot_dataframes(data, fig, args):
    """
        plots additional dataframes in the main plot
    :param data:
    :param fig:
    :param args:
    :return:
    """

    if args.plotdataframe:
        for x in args.plotdataframe:
            chart = go.Scattergl(x=data['date'], y=data[x], name=x)
            fig.append_trace(chart, 1, 1)


def plot_volume_dataframe(data, fig, args, plotnumber):
    """
        adds the plotting of the volume
    :param data:
    :param fig:
    :param args:
    :return:
    """

    volume = go.Bar(x=data['date'], y=data['volume'], name='Volume')
    fig.append_trace(volume, plotnumber, 1)


def plot_macd_dataframe(data, fig, args, plotnumber):
    """
        adds the plotting of the MACD if specified
    :param data:
    :param fig:
    :param args:
    :return:
    """

    macd = go.Scattergl(x=data['date'], y=data[args.plotmacd], name='MACD')
    macdsignal = go.Scattergl(x=data['date'], y=data[args.plotmacd + 'signal'], name='MACD signal')
    fig.append_trace(macd, plotnumber, 1)
    fig.append_trace(macdsignal, plotnumber, 1)


def plot_rsi_dataframe(data, fig, args, plotnumber):
    """

        this function plots an additional RSI chart under the exiting charts
    :param data:
    :param fig:
    :param args:
    :return:
    """
    if args.plotrsi:
        for x in args.plotrsi:
            rsi = go.Scattergl(x=data['date'], y=data[x], name=x)
            fig.append_trace(rsi, plotnumber, 1)


def plot_cci_dataframe(data, fig, args, plotnumber):
    """

        this function plots an additional cci chart under the exiting charts
    :param data:
    :param fig:
    :param args:
    :return:
    """
    if args.plotcci:
        for x in args.plotcci:
            chart = go.Scattergl(x=data['date'], y=data[x], name=x)
            fig.append_trace(chart, plotnumber, 1)



def plot_stop_loss_trade(df_sell, fig, analyze, args):
    """
        plots the stop loss for the associated trades and buys
        as well as the estimated profit ranges.

        will be enabled if --stop-loss is provided
        as argument

    :param data:
    :param trades:
    :return:
    """

    if args.stoplossdisplay is False:
        return

    if 'associated_buy_price' not in df_sell:
        return

    stoploss = analyze.strategy.stoploss

    for index, x in df_sell.iterrows():
        if x['associated_buy_price'] > 0:
            # draw stop loss
            fig['layout']['shapes'].append(
                {
                    'fillcolor': 'red',
                    'opacity': 0.1,
                    'type': 'rect',
                    'x0': x['associated_buy_date'],
                    'x1': x['date'],
                    'y0': x['associated_buy_price'],
                    'y1': (x['associated_buy_price'] - abs(stoploss) * x['associated_buy_price']),
                    'line': {'color': 'red'}
                }
            )

            totalTime = 0
            for time in analyze.strategy.minimal_roi:
                t = int(time)
                totalTime = t + totalTime

                enddate = x['date']

                date = x['associated_buy_date'] + datetime.timedelta(minutes=totalTime)

                # draw profit range
                fig['layout']['shapes'].append(
                    {
                        'fillcolor': 'green',
                        'opacity': 0.1,
                        'type': 'rect',
                        'x0': date,
                        'x1': enddate,
                        'y0': x['associated_buy_price'],
                        'y1': x['associated_buy_price'] + x['associated_buy_price'] * analyze.strategy.minimal_roi[
                            time],
                        'line': {'color': 'green'}
                    }
                )


def find_profits(data):
    """
        finds the profits between sells and the associated buys. This does not take in account
        ROI!
    :param data:
    :return:
    """

    # go over all the sells
    # find all previous buys

    df_sell = data[data['sell'] == 1]
    df_sell['profit'] = 0
    df_buys = data[data['buy'] == 1]
    lastDate = data['date'].iloc[0]

    for index, row in df_sell.iterrows():

        buys = df_buys[(df_buys['date'] < row['date']) & (df_buys['date'] > lastDate)]

        profit = None
        if buys['date'].count() > 0:
            buys = buys.tail()
            profit = round(row['close'] / buys['close'].values[0] * 100 - 100, 2)
            lastDate = row['date']

            df_sell.loc[index, 'associated_buy_date'] = buys['date'].values[0]
            df_sell.loc[index, 'associated_buy_price'] = buys['close'].values[0]

        df_sell.loc[index, 'profit'] = profit

    return df_sell

=======
from typing import Dict, List, Any
from sqlalchemy import create_engine

from freqtrade.arguments import Arguments
from freqtrade.analyze import Analyze
from freqtrade import exchange
import freqtrade.optimize as optimize
from freqtrade import persistence
from freqtrade.persistence import Trade

logger = logging.getLogger(__name__)
_CONF: Dict[str, Any] = {}
>>>>>>> 9d4257c2

def plot_analyzed_dataframe(args: Namespace) -> None:
    """
    Calls analyze() and plots the returned dataframe
    :return: None
    """
    pair = args.pair.replace('-', '_')
    timerange = Arguments.parse_timerange(args.timerange)

    # Init strategy
    try:
        config = Configuration(args)

        analyze = Analyze(config.get_config())
    except AttributeError:
        logger.critical(
            'Impossible to load the strategy. Please check the file "user_data/strategies/%s.py"',
            args.strategy
        )
        exit()

    tick_interval = analyze.strategy.ticker_interval

    tickers = {}
    if args.live:
        logger.info('Downloading pair.')
        # Init Bittrex to use public API
        exchange.init({'key': '', 'secret': ''})
        tickers[pair] = exchange.get_ticker_history(pair, tick_interval)
    else:
        tickers = optimize.load_data(
            datadir=args.datadir,
            pairs=[pair],
            ticker_interval=tick_interval,
            refresh_pairs=False,
            timerange=timerange
        )
    dataframes = analyze.tickerdata_to_dataframe(tickers)
    dataframe = dataframes[pair]
    dataframe = analyze.populate_buy_trend(dataframe)
    dataframe = analyze.populate_sell_trend(dataframe)

<<<<<<< HEAD
    if len(dataframe.index) > args.plotticks:
        logger.warning('Ticker contained more than {} candles, clipping.'.format(args.plotticks))
    data = dataframe.tail(args.plotticks)
=======
    trades = []
    if args.db_url:
        engine = create_engine('sqlite:///' + args.db_url)
        persistence.init(_CONF, engine)
        trades = Trade.query.filter(Trade.pair.is_(pair)).all()

    if len(dataframe.index) > 750:
        logger.warning('Ticker contained more than 750 candles, clipping.')
    data = dataframe.tail(750)
>>>>>>> 9d4257c2

    candles = go.Candlestick(
        x=data.date,
        open=data.open,
        high=data.high,
        low=data.low,
        close=data.close,
        name='Price'
    )

    df_buy = data[data['buy'] == 1]

    buys = go.Scattergl(
        x=df_buy.date,
        y=df_buy.close,
        mode='markers',
        name='buy',
        marker=dict(
            symbol='triangle-up-dot',
            size=15,
            line=dict(width=1),
            color='green',
        )
    )
    df_sell = find_profits(data)

    sells = go.Scatter(
        x=df_sell.date,
        y=df_sell.close,
        mode='markers+text',
        name='sell',
        text=df_sell.profit,
        textposition='top right',
        marker=dict(
            symbol='triangle-down-dot',
            size=15,
            line=dict(width=1),
            color='red',
        )

    )

    trade_buys = go.Scattergl(
        x=[t.open_date.isoformat() for t in trades],
        y=[t.open_rate for t in trades],
        mode='markers',
        name='trade_buy',
        marker=dict(
            symbol='square-open',
            size=11,
            line=dict(width=2),
            color='green'
        )
    )
    trade_sells = go.Scattergl(
        x=[t.close_date.isoformat() for t in trades],
        y=[t.close_rate for t in trades],
        mode='markers',
        name='trade_sell',
        marker=dict(
            symbol='square-open',
            size=11,
            line=dict(width=2),
            color='red'
        )
    )

    bb_lower = go.Scatter(
        x=data.date,
        y=data.bb_lowerband,
        name='BB lower',
        line={'color': "transparent"},
    )
    bb_upper = go.Scatter(
        x=data.date,
        y=data.bb_upperband,
        name='BB upper',
        fill="tonexty",
        fillcolor="rgba(0,176,246,0.2)",
        line={'color': "transparent"},
    )
    bb_middle = go.Scatter(
        x=data.date,
        y=data.bb_middleband,
        name='BB middle',
        fill="tonexty",
        fillcolor="rgba(0,176,246,0.2)",
        line={'color': "red"},
    )

    # ugly hack for now
    rowWidth = [1]
    if args.plotvolume:
        rowWidth.append(1)
    if args.plotmacd:
        rowWidth.append(1)
    if args.plotrsi:
        rowWidth.append(1)
    if args.plotcci:
        rowWidth.append(1)

    # standard layout signal + volume
    fig = tools.make_subplots(
        rows=len(rowWidth),
        cols=1,
        shared_xaxes=True,
        row_width=rowWidth,
        vertical_spacing=0.0001,
    )

    # todo should be optional
    fig.append_trace(candles, 1, 1)
    fig.append_trace(bb_lower, 1, 1)
    fig.append_trace(bb_middle, 1, 1)
    fig.append_trace(bb_upper, 1, 1)

    fig.append_trace(buys, 1, 1)
    fig.append_trace(sells, 1, 1)
<<<<<<< HEAD

    # append stop loss/profit
    plot_stop_loss_trade(df_sell, fig, analyze, args)

    # plot other dataframes
    plot_dataframes(data, fig, args)
    plot_dataframes_markers(data, fig, args)
=======
    fig.append_trace(volume, 2, 1)
    fig.append_trace(macd, 3, 1)
    fig.append_trace(macdsignal, 3, 1)
    fig.append_trace(trade_buys, 1, 1)
    fig.append_trace(trade_sells, 1, 1)
>>>>>>> 9d4257c2

    fig['layout'].update(title=args.pair)
    fig['layout']['yaxis1'].update(title='Price')

    subplots = 1

    if args.plotvolume:
        subplots = subplots + 1
        plot_volume_dataframe(data, fig, args, subplots)
        fig['layout']['yaxis' + str(subplots)].update(title='Volume')

    if args.plotmacd:
        subplots = subplots + 1
        plot_macd_dataframe(data, fig, args, subplots)
        fig['layout']['yaxis' + str(subplots)].update(title='MACD')

    if args.plotrsi:
        subplots = subplots + 1
        plot_rsi_dataframe(data, fig, args, subplots)
        fig['layout']['yaxis' + str(subplots)].update(title='RSI', range=[0, 100])

    if args.plotcci:
        subplots = subplots + 1
        plot_cci_dataframe(data, fig, args, subplots)
        fig['layout']['yaxis' + str(subplots)].update(title='CCI')

    # updated all the

    plot(fig, filename='freqtrade-plot.html')


def plot_parse_args(args: List[str]) -> Namespace:
    """
    Parse args passed to the script
    :param args: Cli arguments
    :return: args: Array with all arguments
    """
    arguments = Arguments(args, 'Graph dataframe')
    arguments.scripts_options()
    arguments.common_args_parser()
    arguments.optimizer_shared_options(arguments.parser)
    arguments.backtesting_options(arguments.parser)

    return arguments.parse_args()


def main(sysargv: List[str]) -> None:
    """
    This function will initiate the bot and start the trading loop.
    :return: None
    """
    logger.info('Starting Plot Dataframe')
    plot_analyzed_dataframe(
        plot_parse_args(sysargv)
    )


if __name__ == '__main__':
    main(sys.argv[1:])<|MERGE_RESOLUTION|>--- conflicted
+++ resolved
@@ -22,13 +22,22 @@
 from plotly import tools
 from plotly.offline import plot
 
-<<<<<<< HEAD
+from typing import Dict, List, Any
+from sqlalchemy import create_engine
+
 import freqtrade.optimize as optimize
 from freqtrade import exchange
 from freqtrade.analyze import Analyze
 from freqtrade.arguments import Arguments
+from freqtrade.analyze import Analyze
+from freqtrade import exchange
+import freqtrade.optimize as optimize
+from freqtrade import persistence
+from freqtrade.persistence import Trade
 from freqtrade.configuration import Configuration
 
+logger = logging.getLogger(__name__)
+_CONF: Dict[str, Any] = {}
 logger = logging.getLogger('freqtrade')
 
 def plot_dataframes_markers(data, fig, args):
@@ -228,20 +237,6 @@
 
     return df_sell
 
-=======
-from typing import Dict, List, Any
-from sqlalchemy import create_engine
-
-from freqtrade.arguments import Arguments
-from freqtrade.analyze import Analyze
-from freqtrade import exchange
-import freqtrade.optimize as optimize
-from freqtrade import persistence
-from freqtrade.persistence import Trade
-
-logger = logging.getLogger(__name__)
-_CONF: Dict[str, Any] = {}
->>>>>>> 9d4257c2
 
 def plot_analyzed_dataframe(args: Namespace) -> None:
     """
@@ -284,11 +279,9 @@
     dataframe = analyze.populate_buy_trend(dataframe)
     dataframe = analyze.populate_sell_trend(dataframe)
 
-<<<<<<< HEAD
     if len(dataframe.index) > args.plotticks:
         logger.warning('Ticker contained more than {} candles, clipping.'.format(args.plotticks))
     data = dataframe.tail(args.plotticks)
-=======
     trades = []
     if args.db_url:
         engine = create_engine('sqlite:///' + args.db_url)
@@ -298,7 +291,6 @@
     if len(dataframe.index) > 750:
         logger.warning('Ticker contained more than 750 candles, clipping.')
     data = dataframe.tail(750)
->>>>>>> 9d4257c2
 
     candles = go.Candlestick(
         x=data.date,
@@ -417,7 +409,6 @@
 
     fig.append_trace(buys, 1, 1)
     fig.append_trace(sells, 1, 1)
-<<<<<<< HEAD
 
     # append stop loss/profit
     plot_stop_loss_trade(df_sell, fig, analyze, args)
@@ -425,13 +416,6 @@
     # plot other dataframes
     plot_dataframes(data, fig, args)
     plot_dataframes_markers(data, fig, args)
-=======
-    fig.append_trace(volume, 2, 1)
-    fig.append_trace(macd, 3, 1)
-    fig.append_trace(macdsignal, 3, 1)
-    fig.append_trace(trade_buys, 1, 1)
-    fig.append_trace(trade_sells, 1, 1)
->>>>>>> 9d4257c2
 
     fig['layout'].update(title=args.pair)
     fig['layout']['yaxis1'].update(title='Price')
