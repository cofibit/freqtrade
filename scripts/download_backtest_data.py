#!/usr/bin/env python3

"""This script generate json data from bittrex"""
import json
import sys
import os
import arrow

from freqtrade import (exchange, arguments, misc)

DEFAULT_DL_PATH = 'user_data/data'

arguments = arguments.Arguments(sys.argv[1:], 'download utility')
arguments.testdata_dl_options()
args = arguments.parse_args()

timeframes = args.timeframes

dl_path = os.path.join(DEFAULT_DL_PATH, args.exchange)
if args.export:
    dl_path = args.export

if not os.path.isdir(dl_path):
    sys.exit(f'Directory {dl_path} does not exist.')

pairs_file = args.pairs_file if args.pairs_file else os.path.join(dl_path, 'pairs.json')
if not os.path.isfile(pairs_file):
    sys.exit(f'No pairs file found with path {pairs_file}.')

with open(pairs_file) as file:
    PAIRS = list(set(json.load(file)))

PAIRS.sort()

since_time = None
if args.days:
    since_time = arrow.utcnow().shift(days=-args.days).timestamp * 1000

print(f'About to download pairs: {PAIRS} to {dl_path}')

# Init exchange
exchange._API = exchange.init_ccxt({'key': '',
                                    'secret': '',
                                    'name': args.exchange})
<<<<<<< HEAD
=======
pairs_not_available = []
# Make sure API markets is initialized
exchange._API.load_markets()
>>>>>>> dbfbc25b

for pair in PAIRS:
    if pair not in exchange._API.markets:
        pairs_not_available.append(pair)
        print(f"skipping pair {pair}")
        continue
    for tick_interval in timeframes:
        print(f'downloading pair {pair}, interval {tick_interval}')

        data = exchange.get_ticker_history(pair, tick_interval, since_ms=since_time)
        if not data:
            print('\tNo data was downloaded')
            break

        print('\tData was downloaded for period %s - %s' % (
            arrow.get(data[0][0] / 1000).format(),
            arrow.get(data[-1][0] / 1000).format()))

        # save data
        pair_print = pair.replace('/', '_')
        filename = f'{pair_print}-{tick_interval}.json'
        misc.file_dump_json(os.path.join(dl_path, filename), data)


if pairs_not_available:
    print(f"Pairs [{','.join(pairs_not_available)}] not availble.")<|MERGE_RESOLUTION|>--- conflicted
+++ resolved
@@ -42,12 +42,9 @@
 exchange._API = exchange.init_ccxt({'key': '',
                                     'secret': '',
                                     'name': args.exchange})
-<<<<<<< HEAD
-=======
 pairs_not_available = []
 # Make sure API markets is initialized
 exchange._API.load_markets()
->>>>>>> dbfbc25b
 
 for pair in PAIRS:
     if pair not in exchange._API.markets:
